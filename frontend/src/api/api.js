--- conflicted
+++ resolved
@@ -167,17 +167,17 @@
     return response.data;
   },
 
-<<<<<<< HEAD
   // Get pickup rate statistics
   getPickupStats: async (gymId = null) => {
     const params = {};
     if (gymId) params.gym_id = gymId;
     const response = await api.get('/api/calls/stats/pickup', { params });
-=======
+    return response.data;
+  },
+
   // Get all live calls
   getLiveCalls: async () => {
     const response = await api.get('/api/calls/live');
->>>>>>> ee8de04b
     return response.data;
   },
 };
